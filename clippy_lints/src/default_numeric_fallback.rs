--- conflicted
+++ resolved
@@ -13,10 +13,7 @@
     ty::{self, FloatTy, IntTy, PolyFnSig, Ty},
 };
 use rustc_session::{declare_lint_pass, declare_tool_lint};
-<<<<<<< HEAD
 use std::iter;
-=======
->>>>>>> db6ea84f
 
 declare_clippy_lint! {
     /// **What it does:** Checks for usage of unconstrained numeric literals which may cause default numeric fallback in type
