--- conflicted
+++ resolved
@@ -15,10 +15,7 @@
 use std::f32::consts as f32_consts;
 use std::f64::consts as f64_consts;
 use sugg::{format_numeric_literal, Sugg};
-<<<<<<< HEAD
 use syntax::ast::{self, FloatTy, LitFloatType, LitKind};
-=======
->>>>>>> 0f4a3fec
 
 declare_clippy_lint! {
     /// **What it does:** Looks for floating-point expressions that
