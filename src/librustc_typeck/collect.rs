// Copyright 2012-2014 The Rust Project Developers. See the COPYRIGHT
// file at the top-level directory of this distribution and at
// http://rust-lang.org/COPYRIGHT.
//
// Licensed under the Apache License, Version 2.0 <LICENSE-APACHE or
// http://www.apache.org/licenses/LICENSE-2.0> or the MIT license
// <LICENSE-MIT or http://opensource.org/licenses/MIT>, at your
// option. This file may not be copied, modified, or distributed
// except according to those terms.

/*

# Collect phase

The collect phase of type check has the job of visiting all items,
determining their type, and writing that type into the `tcx.tcache`
table.  Despite its name, this table does not really operate as a
*cache*, at least not for the types of items defined within the
current crate: we assume that after the collect phase, the types of
all local items will be present in the table.

Unlike most of the types that are present in Rust, the types computed
for each item are in fact polytypes.  In "layman's terms", this means
that they are generic types that may have type parameters (more
mathematically phrased, they are universally quantified over a set of
type parameters).  Polytypes are represented by an instance of
`ty::Polytype`.  This combines the core type along with a list of the
bounds for each parameter.  Type parameters themselves are represented
as `ty_param()` instances.

*/
use self::ConvertMethodContext::*;
use self::CreateTypeParametersForAssociatedTypesFlag::*;

use astconv::{AstConv, ty_of_arg, AllowEqConstraints};
use astconv::{ast_ty_to_ty, ast_region_to_region};
use astconv;
use metadata::csearch;
use middle::def;
use middle::lang_items::SizedTraitLangItem;
use middle::region;
use middle::resolve_lifetime;
use middle::subst;
use middle::subst::{Substs};
use middle::ty::{AsPredicate, ImplContainer, ImplOrTraitItemContainer, TraitContainer};
use middle::ty::{mod, RegionEscape, Ty, Polytype};
use middle::ty_fold::{mod, TypeFolder, TypeFoldable};
use middle::infer;
use rscope::*;
use {CrateCtxt, lookup_def_tcx, no_params, write_ty_to_tcx};
use util::nodemap::{FnvHashMap, FnvHashSet};
use util::ppaux;
use util::ppaux::{Repr,UserString};

use std::rc::Rc;

use syntax::abi;
use syntax::ast;
use syntax::ast_map;
use syntax::ast_util::{local_def, PostExpansionMethod};
use syntax::codemap::Span;
use syntax::parse::token::{special_idents};
use syntax::parse::token;
use syntax::ptr::P;
use syntax::visit;

///////////////////////////////////////////////////////////////////////////
// Main entry point

pub fn collect_item_types(ccx: &CrateCtxt) {
    fn collect_intrinsic_type(ccx: &CrateCtxt,
                              lang_item: ast::DefId) {
        let ty::Polytype { ty, .. } =
            ccx.get_item_ty(lang_item);
        ccx.tcx.intrinsic_defs.borrow_mut().insert(lang_item, ty);
    }

    match ccx.tcx.lang_items.ty_desc() {
        Some(id) => { collect_intrinsic_type(ccx, id); }
        None => {}
    }
    match ccx.tcx.lang_items.opaque() {
        Some(id) => { collect_intrinsic_type(ccx, id); }
        None => {}
    }

    let mut visitor = CollectTraitDefVisitor{ ccx: ccx };
    visit::walk_crate(&mut visitor, ccx.tcx.map.krate());

    let mut visitor = CollectItemTypesVisitor{ ccx: ccx };
    visit::walk_crate(&mut visitor, ccx.tcx.map.krate());
}

///////////////////////////////////////////////////////////////////////////
// First phase: just collect *trait definitions* -- basically, the set
// of type parameters and supertraits. This is information we need to
// know later when parsing field defs.

struct CollectTraitDefVisitor<'a, 'tcx: 'a> {
    ccx: &'a CrateCtxt<'a, 'tcx>
}

impl<'a, 'tcx, 'v> visit::Visitor<'v> for CollectTraitDefVisitor<'a, 'tcx> {
    fn visit_item(&mut self, i: &ast::Item) {
        match i.node {
            ast::ItemTrait(..) => {
                // computing the trait def also fills in the table
                let _ = trait_def_of_item(self.ccx, i);
            }
            _ => { }
        }

        visit::walk_item(self, i);
    }
}

///////////////////////////////////////////////////////////////////////////
// Second phase: collection proper.

struct CollectItemTypesVisitor<'a, 'tcx: 'a> {
    ccx: &'a CrateCtxt<'a, 'tcx>
}

impl<'a, 'tcx, 'v> visit::Visitor<'v> for CollectItemTypesVisitor<'a, 'tcx> {
    fn visit_item(&mut self, i: &ast::Item) {
        convert(self.ccx, i);
        visit::walk_item(self, i);
    }
    fn visit_foreign_item(&mut self, i: &ast::ForeignItem) {
        convert_foreign(self.ccx, i);
        visit::walk_foreign_item(self, i);
    }
}

///////////////////////////////////////////////////////////////////////////
// Utility types and common code for the above passes.

pub trait ToTy<'tcx> {
    fn to_ty<RS:RegionScope>(&self, rs: &RS, ast_ty: &ast::Ty) -> Ty<'tcx>;
}

impl<'a,'tcx> ToTy<'tcx> for ImplCtxt<'a,'tcx> {
    fn to_ty<RS:RegionScope>(&self, rs: &RS, ast_ty: &ast::Ty) -> Ty<'tcx> {
        ast_ty_to_ty(self, rs, ast_ty)
    }
}

impl<'a,'tcx> ToTy<'tcx> for CrateCtxt<'a,'tcx> {
    fn to_ty<RS:RegionScope>(&self, rs: &RS, ast_ty: &ast::Ty) -> Ty<'tcx> {
        ast_ty_to_ty(self, rs, ast_ty)
    }
}

impl<'a, 'tcx> AstConv<'tcx> for CrateCtxt<'a, 'tcx> {
    fn tcx(&self) -> &ty::ctxt<'tcx> { self.tcx }

    fn get_item_ty(&self, id: ast::DefId) -> ty::Polytype<'tcx> {
        if id.krate != ast::LOCAL_CRATE {
            return csearch::get_type(self.tcx, id)
        }

        match self.tcx.map.find(id.node) {
            Some(ast_map::NodeItem(item)) => ty_of_item(self, &*item),
            Some(ast_map::NodeForeignItem(foreign_item)) => {
                let abi = self.tcx.map.get_foreign_abi(id.node);
                ty_of_foreign_item(self, &*foreign_item, abi)
            }
            Some(ast_map::NodeTraitItem(trait_item)) => {
                ty_of_trait_item(self, &*trait_item)
            }
            x => {
                self.tcx.sess.bug(format!("unexpected sort of node \
                                           in get_item_ty(): {}",
                                          x)[]);
            }
        }
    }

    fn get_trait_def(&self, id: ast::DefId) -> Rc<ty::TraitDef<'tcx>> {
        get_trait_def(self, id)
    }

    fn ty_infer(&self, span: Span) -> Ty<'tcx> {
        span_err!(self.tcx.sess, span, E0121,
                  "the type placeholder `_` is not allowed within types on item signatures");
        ty::mk_err()
    }

    fn associated_types_of_trait_are_valid(&self, _: Ty<'tcx>, _: ast::DefId)
                                           -> bool {
        false
    }

    fn associated_type_binding(&self,
                               span: Span,
                               _: Option<Ty<'tcx>>,
                               _: ast::DefId,
                               _: ast::DefId)
                               -> Option<Ty<'tcx>> {
        self.tcx().sess.span_err(span, "associated types may not be \
                                        referenced here");
        Some(ty::mk_err())
    }
}

pub fn get_enum_variant_types<'a, 'tcx>(ccx: &CrateCtxt<'a, 'tcx>,
                                        enum_ty: Ty<'tcx>,
                                        variants: &[P<ast::Variant>],
                                        generics: &ast::Generics) {
    let tcx = ccx.tcx;

    // Create a set of parameter types shared among all the variants.
    for variant in variants.iter() {
        let variant_def_id = local_def(variant.node.id);

        // Nullary enum constructors get turned into constants; n-ary enum
        // constructors get turned into functions.
        let result_ty = match variant.node.kind {
            ast::TupleVariantKind(ref args) if args.len() > 0 => {
                let rs = ExplicitRscope;
                let input_tys: Vec<_> = args.iter().map(|va| ccx.to_ty(&rs, &*va.ty)).collect();
<<<<<<< HEAD
                ty::mk_ctor_fn(tcx, input_tys[], enum_ty)
=======
                ty::mk_ctor_fn(tcx, variant_def_id, input_tys.as_slice(), enum_ty)
>>>>>>> 763152b9
            }

            ast::TupleVariantKind(_) => {
                enum_ty
            }

            ast::StructVariantKind(ref struct_def) => {
                let pty = Polytype {
                    generics: ty_generics_for_type_or_impl(
                        ccx,
                        generics,
                        DontCreateTypeParametersForAssociatedTypes),
                    ty: enum_ty
                };

                convert_struct(ccx, &**struct_def, pty, variant.node.id);
                enum_ty
            }
        };

        let pty = Polytype {
            generics: ty_generics_for_type_or_impl(
                          ccx,
                          generics,
                          DontCreateTypeParametersForAssociatedTypes),
            ty: result_ty
        };

        tcx.tcache.borrow_mut().insert(variant_def_id, pty);

        write_ty_to_tcx(tcx, variant.node.id, result_ty);
    }
}

fn collect_trait_methods<'a, 'tcx>(ccx: &CrateCtxt<'a, 'tcx>,
                                   trait_id: ast::NodeId,
                                   trait_def: &ty::TraitDef<'tcx>) {
    let tcx = ccx.tcx;
    if let ast_map::NodeItem(item) = tcx.map.get(trait_id) {
        if let ast::ItemTrait(_, _, _, _, ref trait_items) = item.node {
            // For each method, construct a suitable ty::Method and
            // store it into the `tcx.impl_or_trait_items` table:
            for trait_item in trait_items.iter() {
                match *trait_item {
                    ast::RequiredMethod(_) |
                    ast::ProvidedMethod(_) => {
                        let ty_method = Rc::new(match *trait_item {
                            ast::RequiredMethod(ref m) => {
                                ty_method_of_trait_method(
                                    ccx,
                                    trait_id,
                                    &trait_def.generics,
                                    trait_items[],
                                    &m.id,
                                    &m.ident.name,
                                    &m.explicit_self,
                                    m.abi,
                                    &m.generics,
                                    &m.unsafety,
                                    &*m.decl)
                            }
                            ast::ProvidedMethod(ref m) => {
                                ty_method_of_trait_method(
                                    ccx,
                                    trait_id,
                                    &trait_def.generics,
                                    trait_items[],
                                    &m.id,
                                    &m.pe_ident().name,
                                    m.pe_explicit_self(),
                                    m.pe_abi(),
                                    m.pe_generics(),
                                    &m.pe_unsafety(),
                                    &*m.pe_fn_decl())
                            }
                            ast::TypeTraitItem(ref at) => {
                                tcx.sess.span_bug(at.ty_param.span,
                                                  "there shouldn't be a type trait item here")
                            }
                        });

                        debug!("ty_method_of_trait_method yielded {} for method {} of trait {}",
                               ty_method.repr(ccx.tcx),
                               trait_item.repr(ccx.tcx),
                               local_def(trait_id).repr(ccx.tcx));

                        make_method_ty(ccx, &*ty_method);

                        tcx.impl_or_trait_items
                            .borrow_mut()
                            .insert(ty_method.def_id, ty::MethodTraitItem(ty_method));
                    }
                    ast::TypeTraitItem(ref ast_associated_type) => {
                        let trait_did = local_def(trait_id);
                        let associated_type = ty::AssociatedType {
                            name: ast_associated_type.ty_param.ident.name,
                            vis: ast::Public,
                            def_id: local_def(ast_associated_type.ty_param.id),
                            container: TraitContainer(trait_did),
                        };

                        let trait_item = ty::TypeTraitItem(Rc::new(associated_type));
                        tcx.impl_or_trait_items
                            .borrow_mut()
                            .insert(associated_type.def_id, trait_item);
                    }
                }
            }

            // Add an entry mapping
            let trait_item_def_ids =
                Rc::new(trait_items.iter().map(|ti| {
                    match *ti {
                        ast::RequiredMethod(ref ty_method) => {
                            ty::MethodTraitItemId(local_def(ty_method.id))
                        }
                        ast::ProvidedMethod(ref method) => {
                            ty::MethodTraitItemId(local_def(method.id))
                        }
                        ast::TypeTraitItem(ref typedef) => {
                            ty::TypeTraitItemId(local_def(typedef.ty_param.id))
                        }
                    }
                }).collect());

            let trait_def_id = local_def(trait_id);
            tcx.trait_item_def_ids.borrow_mut().insert(trait_def_id, trait_item_def_ids);
        }
    }

    fn make_method_ty<'a, 'tcx>(ccx: &CrateCtxt<'a, 'tcx>, m: &ty::Method<'tcx>) {
        ccx.tcx.tcache.borrow_mut().insert(
            m.def_id,
            Polytype {
                generics: m.generics.clone(),
                ty: ty::mk_bare_fn(ccx.tcx, Some(m.def_id), m.fty.clone()) });
    }

    fn ty_method_of_trait_method<'a, 'tcx>(ccx: &CrateCtxt<'a, 'tcx>,
                                           trait_id: ast::NodeId,
                                           trait_generics: &ty::Generics<'tcx>,
                                           trait_items: &[ast::TraitItem],
                                           m_id: &ast::NodeId,
                                           m_name: &ast::Name,
                                           m_explicit_self: &ast::ExplicitSelf,
                                           m_abi: abi::Abi,
                                           m_generics: &ast::Generics,
                                           m_unsafety: &ast::Unsafety,
                                           m_decl: &ast::FnDecl)
                                           -> ty::Method<'tcx> {
        let ty_generics =
            ty_generics_for_fn_or_method(
                ccx,
                m_generics,
                (*trait_generics).clone(),
                DontCreateTypeParametersForAssociatedTypes);

        let (fty, explicit_self_category) = {
            let tmcx = TraitMethodCtxt {
                ccx: ccx,
                trait_id: local_def(trait_id),
                trait_items: trait_items[],
                method_generics: &ty_generics,
            };
            let trait_self_ty = ty::mk_self_type(tmcx.tcx(),
                                                 local_def(trait_id));
            astconv::ty_of_method(&tmcx,
                                  *m_unsafety,
                                  trait_self_ty,
                                  m_explicit_self,
                                  m_decl,
                                  m_abi)
        };

        ty::Method::new(
            *m_name,
            ty_generics,
            fty,
            explicit_self_category,
            // assume public, because this is only invoked on trait methods
            ast::Public,
            local_def(*m_id),
            TraitContainer(local_def(trait_id)),
            None
        )
    }
}

pub fn convert_field<'a, 'tcx>(ccx: &CrateCtxt<'a, 'tcx>,
                                struct_generics: &ty::Generics<'tcx>,
                                v: &ast::StructField,
                                origin: ast::DefId) -> ty::field_ty {
    let tt = ccx.to_ty(&ExplicitRscope, &*v.node.ty);
    write_ty_to_tcx(ccx.tcx, v.node.id, tt);
    /* add the field to the tcache */
    ccx.tcx.tcache.borrow_mut().insert(local_def(v.node.id),
                                       ty::Polytype {
                                           generics: struct_generics.clone(),
                                           ty: tt
                                       });

    match v.node.kind {
        ast::NamedField(ident, visibility) => {
            ty::field_ty {
                name: ident.name,
                id: local_def(v.node.id),
                vis: visibility,
                origin: origin,
            }
        }
        ast::UnnamedField(visibility) => {
            ty::field_ty {
                name: special_idents::unnamed_field.name,
                id: local_def(v.node.id),
                vis: visibility,
                origin: origin,
            }
        }
    }
}

fn convert_associated_type<'a, 'tcx>(ccx: &CrateCtxt<'a, 'tcx>,
                                     trait_def: &ty::TraitDef<'tcx>,
                                     associated_type: &ast::AssociatedType)
                                     -> ty::Polytype<'tcx> {
    // Find the type parameter ID corresponding to this
    // associated type.
    let type_parameter_def = trait_def.generics
                                      .types
                                      .get_slice(subst::AssocSpace)
                                      .iter()
                                      .find(|def| {
        def.def_id == local_def(associated_type.ty_param.id)
    });
    let type_parameter_def = match type_parameter_def {
        Some(type_parameter_def) => type_parameter_def,
        None => {
            ccx.tcx().sess.span_bug(associated_type.ty_param.span,
                                    "`convert_associated_type()` didn't find \
                                     a type parameter ID corresponding to \
                                     this type")
        }
    };
    let param_type = ty::mk_param(ccx.tcx,
                                  type_parameter_def.space,
                                  type_parameter_def.index,
                                  local_def(associated_type.ty_param.id));
    ccx.tcx.tcache.borrow_mut().insert(local_def(associated_type.ty_param.id),
                                       Polytype {
                                        generics: ty::Generics::empty(),
                                        ty: param_type,
                                       });
    write_ty_to_tcx(ccx.tcx, associated_type.ty_param.id, param_type);

    let associated_type = Rc::new(ty::AssociatedType {
        name: associated_type.ty_param.ident.name,
        vis: ast::Public,
        def_id: local_def(associated_type.ty_param.id),
        container: TraitContainer(trait_def.trait_ref.def_id),
    });
    ccx.tcx
       .impl_or_trait_items
       .borrow_mut()
       .insert(associated_type.def_id,
               ty::TypeTraitItem(associated_type));

    Polytype {
        generics: ty::Generics::empty(),
        ty: param_type,
    }
}

#[deriving(Copy)]
enum ConvertMethodContext<'a> {
    /// Used when converting implementation methods.
    ImplConvertMethodContext,
    /// Used when converting method signatures. The def ID is the def ID of
    /// the trait we're translating.
    TraitConvertMethodContext(ast::DefId, &'a [ast::TraitItem]),
}

fn convert_methods<'a,'tcx,'i,I>(ccx: &CrateCtxt<'a, 'tcx>,
                                 convert_method_context: ConvertMethodContext,
                                 container: ImplOrTraitItemContainer,
                                 mut ms: I,
                                 untransformed_rcvr_ty: Ty<'tcx>,
                                 rcvr_ty_generics: &ty::Generics<'tcx>,
                                 rcvr_visibility: ast::Visibility)
                                 where I: Iterator<&'i ast::Method> {
    debug!("convert_methods(untransformed_rcvr_ty={}, \
            rcvr_ty_generics={})",
           untransformed_rcvr_ty.repr(ccx.tcx),
           rcvr_ty_generics.repr(ccx.tcx));

    let tcx = ccx.tcx;
    let mut seen_methods = FnvHashSet::new();
    for m in ms {
        if !seen_methods.insert(m.pe_ident().repr(tcx)) {
            tcx.sess.span_err(m.span, "duplicate method in trait impl");
        }

        let m_def_id = local_def(m.id);
        let mty = Rc::new(ty_of_method(ccx,
                                       convert_method_context,
                                       container,
                                       m,
                                       untransformed_rcvr_ty,
                                       rcvr_ty_generics,
                                       rcvr_visibility));
        let fty = ty::mk_bare_fn(tcx, Some(m_def_id), mty.fty.clone());
        debug!("method {} (id {}) has type {}",
                m.pe_ident().repr(tcx),
                m.id,
                fty.repr(tcx));
        tcx.tcache.borrow_mut().insert(
            m_def_id,
            Polytype {
                generics: mty.generics.clone(),
                ty: fty
            });

        write_ty_to_tcx(tcx, m.id, fty);

        debug!("writing method type: def_id={} mty={}",
               mty.def_id, mty.repr(ccx.tcx));

        tcx.impl_or_trait_items
           .borrow_mut()
           .insert(mty.def_id, ty::MethodTraitItem(mty));
    }

    fn ty_of_method<'a, 'tcx>(ccx: &CrateCtxt<'a, 'tcx>,
                    convert_method_context: ConvertMethodContext,
                              container: ImplOrTraitItemContainer,
                              m: &ast::Method,
                              untransformed_rcvr_ty: Ty<'tcx>,
                              rcvr_ty_generics: &ty::Generics<'tcx>,
                              rcvr_visibility: ast::Visibility)
                              -> ty::Method<'tcx> {
        let m_ty_generics =
            ty_generics_for_fn_or_method(
                ccx,
                m.pe_generics(),
                (*rcvr_ty_generics).clone(),
                CreateTypeParametersForAssociatedTypes);

        let (fty, explicit_self_category) = match convert_method_context {
            ImplConvertMethodContext => {
                let imcx = ImplMethodCtxt {
                    ccx: ccx,
                    method_generics: &m_ty_generics,
                };
                astconv::ty_of_method(&imcx,
                                      m.pe_unsafety(),
                                      untransformed_rcvr_ty,
                                      m.pe_explicit_self(),
                                      &*m.pe_fn_decl(),
                                      m.pe_abi())
            }
            TraitConvertMethodContext(trait_id, trait_items) => {
                let tmcx = TraitMethodCtxt {
                    ccx: ccx,
                    trait_id: trait_id,
                    trait_items: trait_items,
                    method_generics: &m_ty_generics,
                };
                astconv::ty_of_method(&tmcx,
                                      m.pe_unsafety(),
                                      untransformed_rcvr_ty,
                                      m.pe_explicit_self(),
                                      &*m.pe_fn_decl(),
                                      m.pe_abi())
            }
        };

        // if the method specifies a visibility, use that, otherwise
        // inherit the visibility from the impl (so `foo` in `pub impl
        // { fn foo(); }` is public, but private in `priv impl { fn
        // foo(); }`).
        let method_vis = m.pe_vis().inherit_from(rcvr_visibility);

        ty::Method::new(m.pe_ident().name,
                        m_ty_generics,
                        fty,
                        explicit_self_category,
                        method_vis,
                        local_def(m.id),
                        container,
                        None)
    }
}

pub fn ensure_no_ty_param_bounds(ccx: &CrateCtxt,
                                 span: Span,
                                 generics: &ast::Generics,
                                 thing: &'static str) {
    let mut warn = false;

    for ty_param in generics.ty_params.iter() {
        for bound in ty_param.bounds.iter() {
            match *bound {
                ast::TraitTyParamBound(..) => {
                    warn = true;
                }
                ast::RegionTyParamBound(..) => { }
            }
        }

        match ty_param.unbound {
            Some(_) => { warn = true; }
            None => { }
        }
    }

    if warn {
        // According to accepted RFC #XXX, we should
        // eventually accept these, but it will not be
        // part of this PR. Still, convert to warning to
        // make bootstrapping easier.
        span_warn!(ccx.tcx.sess, span, E0122,
                   "trait bounds are not (yet) enforced \
                   in {} definitions",
                   thing);
    }
}

fn is_associated_type_valid_for_param(ty: Ty,
                                      trait_id: ast::DefId,
                                      generics: &ty::Generics)
                                      -> bool {
    if let ty::ty_param(param_ty) = ty.sty {
        let type_parameter = generics.types.get(param_ty.space, param_ty.idx);
        for trait_bound in type_parameter.bounds.trait_bounds.iter() {
            if trait_bound.def_id() == trait_id {
                return true
            }
        }
    }

    false
}

fn find_associated_type_in_generics<'tcx>(tcx: &ty::ctxt<'tcx>,
                                          span: Span,
                                          self_ty: Option<Ty<'tcx>>,
                                          associated_type_id: ast::DefId,
                                          generics: &ty::Generics<'tcx>)
                                          -> Option<Ty<'tcx>>
{
    debug!("find_associated_type_in_generics(ty={}, associated_type_id={}, generics={}",
           self_ty.repr(tcx), associated_type_id.repr(tcx), generics.repr(tcx));

    let self_ty = match self_ty {
        None => {
            return None;
        }
        Some(ty) => ty,
    };

    match self_ty.sty {
        ty::ty_param(ref param_ty) => {
            let param_id = param_ty.def_id;
            for type_parameter in generics.types.iter() {
                if type_parameter.def_id == associated_type_id
                    && type_parameter.associated_with == Some(param_id) {
                    return Some(ty::mk_param_from_def(tcx, type_parameter));
                }
            }

            tcx.sess.span_err(
                span,
                format!("no suitable bound on `{}`",
                        self_ty.user_string(tcx))[]);
            Some(ty::mk_err())
        }
        _ => {
            tcx.sess.span_err(
                span,
                "it is currently unsupported to access associated types except \
                 through a type parameter; this restriction will be lifted in time");
            Some(ty::mk_err())
        }
    }
}

fn type_is_self(ty: Ty) -> bool {
    match ty.sty {
        ty::ty_param(ref param_ty) if param_ty.is_self() => true,
        _ => false,
    }
}

struct ImplCtxt<'a,'tcx:'a> {
    ccx: &'a CrateCtxt<'a,'tcx>,
    opt_trait_ref_id: Option<ast::DefId>,
    impl_items: &'a [ast::ImplItem],
    impl_generics: &'a ty::Generics<'tcx>,
}

impl<'a,'tcx> AstConv<'tcx> for ImplCtxt<'a,'tcx> {
    fn tcx(&self) -> &ty::ctxt<'tcx> {
        self.ccx.tcx
    }

    fn get_item_ty(&self, id: ast::DefId) -> ty::Polytype<'tcx> {
        self.ccx.get_item_ty(id)
    }

    fn get_trait_def(&self, id: ast::DefId) -> Rc<ty::TraitDef<'tcx>> {
        self.ccx.get_trait_def(id)
    }

    fn ty_infer(&self, span: Span) -> Ty<'tcx> {
        self.ccx.ty_infer(span)
    }

    fn associated_types_of_trait_are_valid(&self,
                                           ty: Ty<'tcx>,
                                           trait_id: ast::DefId)
                                           -> bool {
        // OK if the trait with the associated type is the trait we're
        // implementing.
        match self.opt_trait_ref_id {
            Some(trait_ref_id) if trait_ref_id == trait_id => {
                if type_is_self(ty) {
                    return true
                }
            }
            Some(_) | None => {}
        }

        // OK if the trait with the associated type is one of the traits in
        // our bounds.
        is_associated_type_valid_for_param(ty, trait_id, self.impl_generics)
    }

    fn associated_type_binding(&self,
                               span: Span,
                               self_ty: Option<Ty<'tcx>>,
                               trait_id: ast::DefId,
                               associated_type_id: ast::DefId)
                               -> Option<Ty<'tcx>>
    {
        match self.opt_trait_ref_id {
            // It's an associated type on the trait that we're
            // implementing.
            Some(trait_ref_id) if trait_ref_id == trait_id => {
                let trait_def = ty::lookup_trait_def(self.tcx(), trait_id);
                assert!(trait_def.generics.types
                        .get_slice(subst::AssocSpace)
                        .iter()
                        .any(|type_param_def| type_param_def.def_id == associated_type_id));
                let associated_type = ty::impl_or_trait_item(self.ccx.tcx, associated_type_id);
                for impl_item in self.impl_items.iter() {
                    match *impl_item {
                        ast::MethodImplItem(_) => {}
                        ast::TypeImplItem(ref typedef) => {
                            if associated_type.name() == typedef.ident.name {
                                return Some(self.ccx.to_ty(&ExplicitRscope, &*typedef.typ))
                            }
                        }
                    }
                }
                self.ccx
                    .tcx
                    .sess
                    .span_bug(span,
                              "ImplCtxt::associated_type_binding(): didn't \
                               find associated type")
            }
            Some(_) | None => {}
        }

        // OK then, it should be an associated type on one of the traits in
        // our bounds.
        find_associated_type_in_generics(self.ccx.tcx,
                                         span,
                                         self_ty,
                                         associated_type_id,
                                         self.impl_generics)
    }
}

struct FnCtxt<'a,'tcx:'a> {
    ccx: &'a CrateCtxt<'a,'tcx>,
    generics: &'a ty::Generics<'tcx>,
}

impl<'a,'tcx> AstConv<'tcx> for FnCtxt<'a,'tcx> {
    fn tcx(&self) -> &ty::ctxt<'tcx> {
        self.ccx.tcx
    }

    fn get_item_ty(&self, id: ast::DefId) -> ty::Polytype<'tcx> {
        self.ccx.get_item_ty(id)
    }

    fn get_trait_def(&self, id: ast::DefId) -> Rc<ty::TraitDef<'tcx>> {
        self.ccx.get_trait_def(id)
    }

    fn ty_infer(&self, span: Span) -> Ty<'tcx> {
        self.ccx.ty_infer(span)
    }

    fn associated_types_of_trait_are_valid(&self,
                                           ty: Ty<'tcx>,
                                           trait_id: ast::DefId)
                                           -> bool {
        // OK if the trait with the associated type is one of the traits in
        // our bounds.
        is_associated_type_valid_for_param(ty, trait_id, self.generics)
    }

    fn associated_type_binding(&self,
                               span: Span,
                               self_ty: Option<Ty<'tcx>>,
                               _: ast::DefId,
                               associated_type_id: ast::DefId)
                               -> Option<Ty<'tcx>> {
        debug!("collect::FnCtxt::associated_type_binding()");

        // The ID should map to an associated type on one of the traits in
        // our bounds.
        find_associated_type_in_generics(self.ccx.tcx,
                                         span,
                                         self_ty,
                                         associated_type_id,
                                         self.generics)
    }
}

struct ImplMethodCtxt<'a,'tcx:'a> {
    ccx: &'a CrateCtxt<'a,'tcx>,
    method_generics: &'a ty::Generics<'tcx>,
}

impl<'a,'tcx> AstConv<'tcx> for ImplMethodCtxt<'a,'tcx> {
    fn tcx(&self) -> &ty::ctxt<'tcx> {
        self.ccx.tcx
    }

    fn get_item_ty(&self, id: ast::DefId) -> ty::Polytype<'tcx> {
        self.ccx.get_item_ty(id)
    }

    fn get_trait_def(&self, id: ast::DefId) -> Rc<ty::TraitDef<'tcx>> {
        self.ccx.get_trait_def(id)
    }

    fn ty_infer(&self, span: Span) -> Ty<'tcx> {
        self.ccx.ty_infer(span)
    }

    fn associated_types_of_trait_are_valid(&self,
                                           ty: Ty<'tcx>,
                                           trait_id: ast::DefId)
                                           -> bool {
        is_associated_type_valid_for_param(ty, trait_id, self.method_generics)
    }

    fn associated_type_binding(&self,
                               span: Span,
                               self_ty: Option<Ty<'tcx>>,
                               _: ast::DefId,
                               associated_type_id: ast::DefId)
                               -> Option<Ty<'tcx>> {
        debug!("collect::ImplMethodCtxt::associated_type_binding()");

        // The ID should map to an associated type on one of the traits in
        // our bounds.
        find_associated_type_in_generics(self.ccx.tcx,
                                         span,
                                         self_ty,
                                         associated_type_id,
                                         self.method_generics)
    }
}

struct TraitMethodCtxt<'a,'tcx:'a> {
    ccx: &'a CrateCtxt<'a,'tcx>,
    trait_id: ast::DefId,
    trait_items: &'a [ast::TraitItem],
    method_generics: &'a ty::Generics<'tcx>,
}

impl<'a,'tcx> AstConv<'tcx> for TraitMethodCtxt<'a,'tcx> {
    fn tcx(&self) -> &ty::ctxt<'tcx> {
        self.ccx.tcx
    }

    fn get_item_ty(&self, id: ast::DefId) -> ty::Polytype<'tcx> {
        self.ccx.get_item_ty(id)
    }

    fn get_trait_def(&self, id: ast::DefId) -> Rc<ty::TraitDef<'tcx>> {
        self.ccx.get_trait_def(id)
    }

    fn ty_infer(&self, span: Span) -> Ty<'tcx> {
        self.ccx.ty_infer(span)
    }

    fn associated_types_of_trait_are_valid(&self,
                                           ty: Ty<'tcx>,
                                           trait_id: ast::DefId)
                                           -> bool {
        // OK if the trait with the associated type is this trait.
        if self.trait_id == trait_id && type_is_self(ty) {
            return true
        }

        // OK if the trait with the associated type is one of the traits in
        // our bounds.
        is_associated_type_valid_for_param(ty, trait_id, self.method_generics)
    }

    fn associated_type_binding(&self,
                               span: Span,
                               self_ty: Option<Ty<'tcx>>,
                               trait_id: ast::DefId,
                               associated_type_id: ast::DefId)
                               -> Option<Ty<'tcx>> {
        debug!("collect::TraitMethodCtxt::associated_type_binding()");

        // If this is one of our own associated types, return it.
        if trait_id == self.trait_id {
            let mut index = 0;
            for item in self.trait_items.iter() {
                match *item {
                    ast::RequiredMethod(_) | ast::ProvidedMethod(_) => {}
                    ast::TypeTraitItem(ref item) => {
                        if local_def(item.ty_param.id) == associated_type_id {
                            return Some(ty::mk_param(self.tcx(),
                                                     subst::AssocSpace,
                                                     index,
                                                     associated_type_id))
                        }
                        index += 1;
                    }
                }
            }
            self.ccx
                .tcx
                .sess
                .span_bug(span,
                          "TraitMethodCtxt::associated_type_binding(): \
                           didn't find associated type anywhere in the item \
                           list")
        }

        // The ID should map to an associated type on one of the traits in
        // our bounds.
        find_associated_type_in_generics(self.ccx.tcx,
                                         span,
                                         self_ty,
                                         associated_type_id,
                                         self.method_generics)
    }
}

struct GenericsCtxt<'a,'tcx:'a,AC:'a> {
    chain: &'a AC,
    associated_types_generics: &'a ty::Generics<'tcx>,
}

impl<'a,'tcx,AC:AstConv<'tcx>> AstConv<'tcx> for GenericsCtxt<'a,'tcx,AC> {
    fn tcx(&self) -> &ty::ctxt<'tcx> {
        self.chain.tcx()
    }

    fn get_item_ty(&self, id: ast::DefId) -> ty::Polytype<'tcx> {
        self.chain.get_item_ty(id)
    }

    fn get_trait_def(&self, id: ast::DefId) -> Rc<ty::TraitDef<'tcx>> {
        self.chain.get_trait_def(id)
    }

    fn ty_infer(&self, span: Span) -> Ty<'tcx> {
        self.chain.ty_infer(span)
    }

    fn associated_types_of_trait_are_valid(&self,
                                           ty: Ty<'tcx>,
                                           trait_id: ast::DefId)
                                           -> bool {
        // OK if the trait with the associated type is one of the traits in
        // our bounds.
        is_associated_type_valid_for_param(ty,
                                           trait_id,
                                           self.associated_types_generics)
    }

    fn associated_type_binding(&self,
                               span: Span,
                               self_ty: Option<Ty<'tcx>>,
                               _: ast::DefId,
                               associated_type_id: ast::DefId)
                               -> Option<Ty<'tcx>> {
        debug!("collect::GenericsCtxt::associated_type_binding()");

        // The ID should map to an associated type on one of the traits in
        // our bounds.
        find_associated_type_in_generics(self.chain.tcx(),
                                         span,
                                         self_ty,
                                         associated_type_id,
                                         self.associated_types_generics)
    }
}

pub fn convert(ccx: &CrateCtxt, it: &ast::Item) {
    let tcx = ccx.tcx;
    debug!("convert: item {} with id {}", token::get_ident(it.ident), it.id);
    match it.node {
        // These don't define types.
        ast::ItemForeignMod(_) | ast::ItemMod(_) | ast::ItemMac(_) => {}
        ast::ItemEnum(ref enum_definition, ref generics) => {
            let pty = ty_of_item(ccx, it);
            write_ty_to_tcx(tcx, it.id, pty.ty);
            get_enum_variant_types(ccx,
                                   pty.ty,
                                   enum_definition.variants[],
                                   generics);
        },
        ast::ItemImpl(_,
                      ref generics,
                      ref opt_trait_ref,
                      ref selfty,
                      ref impl_items) => {
            // Create generics from the generics specified in the impl head.
            let ty_generics = ty_generics_for_type_or_impl(
                    ccx,
                    generics,
                    CreateTypeParametersForAssociatedTypes);

            let selfty = ccx.to_ty(&ExplicitRscope, &**selfty);
            write_ty_to_tcx(tcx, it.id, selfty);

            tcx.tcache
               .borrow_mut()
               .insert(local_def(it.id),
                       Polytype {
                        generics: ty_generics.clone(),
                        ty: selfty,
                       });

            // If there is a trait reference, treat the methods as always public.
            // This is to work around some incorrect behavior in privacy checking:
            // when the method belongs to a trait, it should acquire the privacy
            // from the trait, not the impl. Forcing the visibility to be public
            // makes things sorta work.
            let parent_visibility = if opt_trait_ref.is_some() {
                ast::Public
            } else {
                it.vis
            };

            let icx = ImplCtxt {
                ccx: ccx,
                opt_trait_ref_id: match *opt_trait_ref {
                    None => None,
                    Some(ref ast_trait_ref) => {
                        Some(lookup_def_tcx(tcx,
                                            ast_trait_ref.path.span,
                                            ast_trait_ref.ref_id).def_id())
                    }
                },
                impl_items: impl_items[],
                impl_generics: &ty_generics,
            };

            let mut methods = Vec::new();
            for impl_item in impl_items.iter() {
                match *impl_item {
                    ast::MethodImplItem(ref method) => {
                        let body_id = method.pe_body().id;
                        check_method_self_type(ccx,
                                               &BindingRscope::new(),
                                               selfty,
                                               method.pe_explicit_self(),
                                               body_id);
                        methods.push(&**method);
                    }
                    ast::TypeImplItem(ref typedef) => {
                        let typ = icx.to_ty(&ExplicitRscope, &*typedef.typ);
                        tcx.tcache
                           .borrow_mut()
                           .insert(local_def(typedef.id),
                                   Polytype {
                                    generics: ty::Generics::empty(),
                                    ty: typ,
                                   });
                        write_ty_to_tcx(ccx.tcx, typedef.id, typ);

                        let associated_type = Rc::new(ty::AssociatedType {
                            name: typedef.ident.name,
                            vis: typedef.vis,
                            def_id: local_def(typedef.id),
                            container: ty::ImplContainer(local_def(it.id)),
                        });
                        tcx.impl_or_trait_items
                           .borrow_mut()
                           .insert(local_def(typedef.id),
                                   ty::TypeTraitItem(associated_type));
                    }
                }
            }

            convert_methods(ccx,
                            ImplConvertMethodContext,
                            ImplContainer(local_def(it.id)),
                            methods.into_iter(),
                            selfty,
                            &ty_generics,
                            parent_visibility);

            for trait_ref in opt_trait_ref.iter() {
                astconv::instantiate_trait_ref(&icx,
                                               &ExplicitRscope,
                                               trait_ref,
                                               Some(selfty),
                                               AllowEqConstraints::DontAllow);
            }
        },
        ast::ItemTrait(_, _, _, _, ref trait_methods) => {
            let trait_def = trait_def_of_item(ccx, it);

            debug!("trait_def: ident={} trait_def={}",
                   it.ident.repr(ccx.tcx),
                   trait_def.repr(ccx.tcx()));

            for trait_method in trait_methods.iter() {
                let self_type = ty::mk_param(ccx.tcx,
                                             subst::SelfSpace,
                                             0,
                                             local_def(it.id));
                match *trait_method {
                    ast::RequiredMethod(ref type_method) => {
                        let rscope = BindingRscope::new();
                        check_method_self_type(ccx,
                                               &rscope,
                                               self_type,
                                               &type_method.explicit_self,
                                               it.id)
                    }
                    ast::ProvidedMethod(ref method) => {
                        check_method_self_type(ccx,
                                               &BindingRscope::new(),
                                               self_type,
                                               method.pe_explicit_self(),
                                               it.id)
                    }
                    ast::TypeTraitItem(ref associated_type) => {
                        convert_associated_type(ccx,
                                                &*trait_def,
                                                &**associated_type);
                    }
                }
            }

            // Run convert_methods on the provided methods.
            let untransformed_rcvr_ty = ty::mk_self_type(tcx,
                                                         local_def(it.id));
            let convert_method_context =
                TraitConvertMethodContext(local_def(it.id),
                                          trait_methods[]);
            convert_methods(ccx,
                            convert_method_context,
                            TraitContainer(local_def(it.id)),
                            trait_methods.iter().filter_map(|m| match *m {
                                ast::RequiredMethod(_) => None,
                                ast::ProvidedMethod(ref m) => Some(&**m),
                                ast::TypeTraitItem(_) => None,
                            }),
                            untransformed_rcvr_ty,
                            &trait_def.generics,
                            it.vis);

            // We need to do this *after* converting methods, since
            // convert_methods produces a tcache entry that is wrong for
            // static trait methods. This is somewhat unfortunate.
            collect_trait_methods(ccx, it.id, &*trait_def);
        },
        ast::ItemStruct(ref struct_def, _) => {
            // Write the class type.
            let pty = ty_of_item(ccx, it);
            write_ty_to_tcx(tcx, it.id, pty.ty);

            tcx.tcache.borrow_mut().insert(local_def(it.id), pty.clone());

            convert_struct(ccx, &**struct_def, pty, it.id);
        },
        ast::ItemTy(_, ref generics) => {
            ensure_no_ty_param_bounds(ccx, it.span, generics, "type");
            let tpt = ty_of_item(ccx, it);
            write_ty_to_tcx(tcx, it.id, tpt.ty);
        },
        _ => {
            // This call populates the type cache with the converted type
            // of the item in passing. All we have to do here is to write
            // it into the node type table.
            let pty = ty_of_item(ccx, it);
            write_ty_to_tcx(tcx, it.id, pty.ty);
        },
    }
}

pub fn convert_struct<'a, 'tcx>(ccx: &CrateCtxt<'a, 'tcx>,
                                struct_def: &ast::StructDef,
                                pty: ty::Polytype<'tcx>,
                                id: ast::NodeId) {
    let tcx = ccx.tcx;

    // Write the type of each of the members and check for duplicate fields.
    let mut seen_fields: FnvHashMap<ast::Name, Span> = FnvHashMap::new();
    let field_tys = struct_def.fields.iter().map(|f| {
        let result = convert_field(ccx, &pty.generics, f, local_def(id));

        if result.name != special_idents::unnamed_field.name {
            let dup = match seen_fields.get(&result.name) {
                Some(prev_span) => {
                    span_err!(tcx.sess, f.span, E0124,
                              "field `{}` is already declared",
                              token::get_name(result.name));
                    span_note!(tcx.sess, *prev_span, "previously declared here");
                    true
                },
                None => false,
            };
            // FIXME(#6393) this whole dup thing is just to satisfy
            // the borrow checker :-(
            if !dup {
                seen_fields.insert(result.name, f.span);
            }
        }

        result
    }).collect();

    tcx.struct_fields.borrow_mut().insert(local_def(id), Rc::new(field_tys));

    let substs = mk_item_substs(ccx, &pty.generics);
    let selfty = ty::mk_struct(tcx, local_def(id), substs);

    // If this struct is enum-like or tuple-like, create the type of its
    // constructor.
    match struct_def.ctor_id {
        None => {}
        Some(ctor_id) => {
            if struct_def.fields.len() == 0 {
                // Enum-like.
                write_ty_to_tcx(tcx, ctor_id, selfty);

                tcx.tcache.borrow_mut().insert(local_def(ctor_id), pty);
            } else if struct_def.fields[0].node.kind.is_unnamed() {
                // Tuple-like.
                let inputs: Vec<_> = struct_def.fields.iter().map(
                        |field| (*tcx.tcache.borrow())[
                            local_def(field.node.id)].ty).collect();
                let ctor_fn_ty = ty::mk_ctor_fn(tcx,
<<<<<<< HEAD
                                                inputs[],
=======
                                                local_def(ctor_id),
                                                inputs.as_slice(),
>>>>>>> 763152b9
                                                selfty);
                write_ty_to_tcx(tcx, ctor_id, ctor_fn_ty);
                tcx.tcache.borrow_mut().insert(local_def(ctor_id),
                                  Polytype {
                    generics: pty.generics,
                    ty: ctor_fn_ty
                });
            }
        }
    }
}

pub fn convert_foreign(ccx: &CrateCtxt, i: &ast::ForeignItem) {
    // As above, this call populates the type table with the converted
    // type of the foreign item. We simply write it into the node type
    // table.

    // For reasons I cannot fully articulate, I do so hate the AST
    // map, and I regard each time that I use it as a personal and
    // moral failing, but at the moment it seems like the only
    // convenient way to extract the ABI. - ndm
    let abi = ccx.tcx.map.get_foreign_abi(i.id);

    let pty = ty_of_foreign_item(ccx, i, abi);
    write_ty_to_tcx(ccx.tcx, i.id, pty.ty);

    ccx.tcx.tcache.borrow_mut().insert(local_def(i.id), pty);
}

fn get_trait_def<'a, 'tcx>(ccx: &CrateCtxt<'a, 'tcx>,
                           trait_id: ast::DefId)
                           -> Rc<ty::TraitDef<'tcx>> {
    if trait_id.krate != ast::LOCAL_CRATE {
        return ty::lookup_trait_def(ccx.tcx, trait_id)
    }

    match ccx.tcx.map.get(trait_id.node) {
        ast_map::NodeItem(item) => trait_def_of_item(ccx, &*item),
        _ => {
            ccx.tcx.sess.bug(format!("get_trait_def({}): not an item",
                                     trait_id.node)[])
        }
    }
}

pub fn trait_def_of_item<'a, 'tcx>(ccx: &CrateCtxt<'a, 'tcx>,
                                   it: &ast::Item)
                                   -> Rc<ty::TraitDef<'tcx>> {
    let def_id = local_def(it.id);
    let tcx = ccx.tcx;
    if let Some(def) = tcx.trait_defs.borrow().get(&def_id) {
        return def.clone();
    }

    let (unsafety, generics, unbound, bounds, items) = match it.node {
        ast::ItemTrait(unsafety,
                       ref generics,
                       ref unbound,
                       ref supertraits,
                       ref items) => {
            (unsafety, generics, unbound, supertraits, items.as_slice())
        }
        ref s => {
            tcx.sess.span_bug(
                it.span,
                format!("trait_def_of_item invoked on {}", s)[]);
        }
    };

    let substs = mk_trait_substs(ccx, it.id, generics, items);

    let ty_generics = ty_generics_for_trait(ccx,
                                            it.id,
                                            &substs,
                                            generics,
                                            items);

    let self_param_ty = ty::ParamTy::for_self(def_id);

    let bounds = compute_bounds(ccx,
                                token::SELF_KEYWORD_NAME,
                                self_param_ty,
                                bounds.as_slice(),
                                unbound,
                                it.span);

    let substs = mk_item_substs(ccx, &ty_generics);
    let trait_def = Rc::new(ty::TraitDef {
        unsafety: unsafety,
        generics: ty_generics,
        bounds: bounds,
        trait_ref: Rc::new(ty::TraitRef {
            def_id: def_id,
            substs: substs
        })
    });
    tcx.trait_defs.borrow_mut().insert(def_id, trait_def.clone());

    return trait_def;

    fn mk_trait_substs<'a, 'tcx>(ccx: &CrateCtxt<'a, 'tcx>,
                                 trait_id: ast::NodeId,
                                 generics: &ast::Generics,
                                 items: &[ast::TraitItem])
                                 -> subst::Substs<'tcx>
    {
        // Creates a no-op substitution for the trait's type parameters.
        let regions =
            generics.lifetimes
                    .iter()
                    .enumerate()
                    .map(|(i, def)| ty::ReEarlyBound(def.lifetime.id,
                                                     subst::TypeSpace,
                                                     i,
                                                     def.lifetime.name))
                    .collect();

        // Start with the generics in the type parameters...
        let types: Vec<_> =
            generics.ty_params
                    .iter()
                    .enumerate()
                    .map(|(i, def)| ty::mk_param(ccx.tcx, subst::TypeSpace,
                                                 i, local_def(def.id)))
                    .collect();

        // ...and also create generics synthesized from the associated types.
        let mut index = 0;
        let assoc_types: Vec<_> =
            items.iter()
            .flat_map(|item| match *item {
                ast::TypeTraitItem(ref trait_item) => {
                    index += 1;
                    Some(ty::mk_param(ccx.tcx,
                                      subst::AssocSpace,
                                      index - 1,
                                      local_def(trait_item.ty_param.id))).into_iter()
                }
                ast::RequiredMethod(_) | ast::ProvidedMethod(_) => {
                    None.into_iter()
                }
            })
            .collect();

        let self_ty =
            ty::mk_param(ccx.tcx, subst::SelfSpace, 0, local_def(trait_id));

        subst::Substs::new_trait(types, regions, assoc_types, self_ty)
    }
}

pub fn ty_of_item<'a, 'tcx>(ccx: &CrateCtxt<'a, 'tcx>, it: &ast::Item)
                            -> ty::Polytype<'tcx> {
    let def_id = local_def(it.id);
    let tcx = ccx.tcx;
    if let Some(pty) = tcx.tcache.borrow().get(&def_id) {
        return pty.clone();
    }
    match it.node {
        ast::ItemStatic(ref t, _, _) | ast::ItemConst(ref t, _) => {
            let typ = ccx.to_ty(&ExplicitRscope, &**t);
            let pty = no_params(typ);

            tcx.tcache.borrow_mut().insert(local_def(it.id), pty.clone());
            return pty;
        }
        ast::ItemFn(ref decl, unsafety, abi, ref generics, _) => {
            let ty_generics = ty_generics_for_fn_or_method(
                ccx,
                generics,
                ty::Generics::empty(),
                CreateTypeParametersForAssociatedTypes);
            let tofd = {
                let fcx = FnCtxt {
                    ccx: ccx,
                    generics: &ty_generics,
                };
                astconv::ty_of_bare_fn(&fcx, unsafety, abi, &**decl)
            };
            let pty = Polytype {
                generics: ty_generics,
                ty: ty::mk_bare_fn(ccx.tcx, Some(local_def(it.id)), tofd)
            };
            debug!("type of {} (id {}) is {}",
                    token::get_ident(it.ident),
                    it.id,
                    pty.repr(tcx));

            ccx.tcx.tcache.borrow_mut().insert(local_def(it.id), pty.clone());
            return pty;
        }
        ast::ItemTy(ref t, ref generics) => {
            match tcx.tcache.borrow_mut().get(&local_def(it.id)) {
                Some(pty) => return pty.clone(),
                None => { }
            }

            let pty = {
                let ty = ccx.to_ty(&ExplicitRscope, &**t);
                Polytype {
                    generics: ty_generics_for_type_or_impl(
                                  ccx,
                                  generics,
                                  DontCreateTypeParametersForAssociatedTypes),
                    ty: ty
                }
            };

            tcx.tcache.borrow_mut().insert(local_def(it.id), pty.clone());
            return pty;
        }
        ast::ItemEnum(_, ref generics) => {
            // Create a new generic polytype.
            let ty_generics = ty_generics_for_type_or_impl(
                ccx,
                generics,
                DontCreateTypeParametersForAssociatedTypes);
            let substs = mk_item_substs(ccx, &ty_generics);
            let t = ty::mk_enum(tcx, local_def(it.id), substs);
            let pty = Polytype {
                generics: ty_generics,
                ty: t
            };

            tcx.tcache.borrow_mut().insert(local_def(it.id), pty.clone());
            return pty;
        }
        ast::ItemTrait(..) => {
            tcx.sess.span_bug(it.span, "invoked ty_of_item on trait");
        }
        ast::ItemStruct(_, ref generics) => {
            let ty_generics = ty_generics_for_type_or_impl(
                ccx,
                generics,
                DontCreateTypeParametersForAssociatedTypes);
            let substs = mk_item_substs(ccx, &ty_generics);
            let t = ty::mk_struct(tcx, local_def(it.id), substs);
            let pty = Polytype {
                generics: ty_generics,
                ty: t
            };

            tcx.tcache.borrow_mut().insert(local_def(it.id), pty.clone());
            return pty;
        }
        ast::ItemImpl(..) | ast::ItemMod(_) |
        ast::ItemForeignMod(_) | ast::ItemMac(_) => panic!(),
    }
}

pub fn ty_of_foreign_item<'a, 'tcx>(ccx: &CrateCtxt<'a, 'tcx>,
                                    it: &ast::ForeignItem,
                                    abi: abi::Abi) -> ty::Polytype<'tcx>
{
    match it.node {
        ast::ForeignItemFn(ref fn_decl, ref generics) => {
            ty_of_foreign_fn_decl(ccx,
                                  &**fn_decl,
                                  local_def(it.id),
                                  generics,
                                  abi)
        }
        ast::ForeignItemStatic(ref t, _) => {
            ty::Polytype {
                generics: ty::Generics::empty(),
                ty: ast_ty_to_ty(ccx, &ExplicitRscope, &**t)
            }
        }
    }
}

fn ty_of_trait_item<'a, 'tcx>(ccx: &CrateCtxt<'a, 'tcx>,
                              trait_item: &ast::TraitItem)
                              -> ty::Polytype<'tcx> {
    match *trait_item {
        ast::RequiredMethod(ref m) => {
            ccx.tcx.sess.span_bug(m.span,
                                  "ty_of_trait_item() on required method")
        }
        ast::ProvidedMethod(ref m) => {
            ccx.tcx.sess.span_bug(m.span,
                                  "ty_of_trait_item() on provided method")
        }
        ast::TypeTraitItem(ref associated_type) => {
            let parent = ccx.tcx.map.get_parent(associated_type.ty_param.id);
            let trait_def = match ccx.tcx.map.get(parent) {
                ast_map::NodeItem(item) => trait_def_of_item(ccx, &*item),
                _ => {
                    ccx.tcx.sess.span_bug(associated_type.ty_param.span,
                                          "associated type's parent wasn't \
                                           an item?!")
                }
            };
            convert_associated_type(ccx, &*trait_def, &**associated_type)
        }
    }
}

fn ty_generics_for_type_or_impl<'a, 'tcx>(ccx: &CrateCtxt<'a, 'tcx>,
                                          generics: &ast::Generics,
                                          create_type_parameters_for_associated_types:
                                          CreateTypeParametersForAssociatedTypesFlag)
                                          -> ty::Generics<'tcx> {
    ty_generics(ccx,
                subst::TypeSpace,
                generics.lifetimes[],
                generics.ty_params[],
                ty::Generics::empty(),
                &generics.where_clause,
                create_type_parameters_for_associated_types)
}

fn ty_generics_for_trait<'a, 'tcx>(ccx: &CrateCtxt<'a, 'tcx>,
                                   trait_id: ast::NodeId,
                                   substs: &subst::Substs<'tcx>,
                                   ast_generics: &ast::Generics,
                                   items: &[ast::TraitItem])
                                   -> ty::Generics<'tcx>
{
    let mut generics =
        ty_generics(ccx,
                    subst::TypeSpace,
                    ast_generics.lifetimes[],
                    ast_generics.ty_params[],
                    ty::Generics::empty(),
                    &ast_generics.where_clause,
                    DontCreateTypeParametersForAssociatedTypes);

    // Add in type parameters for any associated types.
    for item in items.iter() {
        match *item {
            ast::TypeTraitItem(ref associated_type) => {
                let def =
                    get_or_create_type_parameter_def(
                        ccx,
                        subst::AssocSpace,
                        &associated_type.ty_param,
                        generics.types.len(subst::AssocSpace),
                        Some(local_def(trait_id)));
                ccx.tcx.ty_param_defs.borrow_mut().insert(associated_type.ty_param.id,
                                                          def.clone());
                generics.types.push(subst::AssocSpace, def);
            }
            ast::ProvidedMethod(_) | ast::RequiredMethod(_) => {}
        }
    }

    // Add in the self type parameter.
    //
    // Something of a hack: use the node id for the trait, also as
    // the node id for the Self type parameter.
    let param_id = trait_id;

    let self_trait_ref =
        Rc::new(ty::Binder(ty::TraitRef { def_id: local_def(trait_id),
                                          substs: (*substs).clone() }));

    let def = ty::TypeParameterDef {
        space: subst::SelfSpace,
        index: 0,
        name: special_idents::type_self.name,
        def_id: local_def(param_id),
        bounds: ty::ParamBounds {
            region_bounds: vec!(),
            builtin_bounds: ty::empty_builtin_bounds(),
            trait_bounds: vec!(self_trait_ref.clone()),
        },
        associated_with: None,
        default: None
    };

    ccx.tcx.ty_param_defs.borrow_mut().insert(param_id, def.clone());

    generics.types.push(subst::SelfSpace, def);

    generics.predicates.push(subst::SelfSpace,
                             ty::Predicate::Trait(self_trait_ref));

    generics
}

fn ty_generics_for_fn_or_method<'tcx,AC>(
        this: &AC,
        generics: &ast::Generics,
        base_generics: ty::Generics<'tcx>,
        create_type_parameters_for_associated_types:
        CreateTypeParametersForAssociatedTypesFlag)
        -> ty::Generics<'tcx>
        where AC: AstConv<'tcx> {
    let early_lifetimes = resolve_lifetime::early_bound_lifetimes(generics);
    ty_generics(this,
                subst::FnSpace,
                early_lifetimes[],
                generics.ty_params[],
                base_generics,
                &generics.where_clause,
                create_type_parameters_for_associated_types)
}

// Add the Sized bound, unless the type parameter is marked as `Sized?`.
fn add_unsized_bound<'tcx,AC>(this: &AC,
                              unbound: &Option<ast::TraitRef>,
                              bounds: &mut ty::BuiltinBounds,
                              desc: &str,
                              span: Span)
                              where AC: AstConv<'tcx> {
    let kind_id = this.tcx().lang_items.require(SizedTraitLangItem);
    match unbound {
        &Some(ref tpb) => {
            // FIXME(#8559) currently requires the unbound to be built-in.
            let trait_def_id = ty::trait_ref_to_def_id(this.tcx(), tpb);
            match kind_id {
                Ok(kind_id) if trait_def_id != kind_id => {
                    this.tcx().sess.span_warn(span,
                                              format!("default bound relaxed \
                                                       for a {}, but this \
                                                       does nothing because \
                                                       the given bound is not \
                                                       a default. \
                                                       Only `Sized?` is \
                                                       supported",
                                                      desc)[]);
                    ty::try_add_builtin_trait(this.tcx(),
                                              kind_id,
                                              bounds);
                }
                _ => {}
            }
        }
        _ if kind_id.is_ok() => {
            ty::try_add_builtin_trait(this.tcx(), kind_id.unwrap(), bounds);
        }
        // No lang item for Sized, so we can't add it as a bound.
        &None => {}
    }
}

#[deriving(Clone, PartialEq, Eq)]
enum CreateTypeParametersForAssociatedTypesFlag {
    DontCreateTypeParametersForAssociatedTypes,
    CreateTypeParametersForAssociatedTypes,
}

fn ty_generics<'tcx,AC>(this: &AC,
                        space: subst::ParamSpace,
                        lifetime_defs: &[ast::LifetimeDef],
                        types: &[ast::TyParam],
                        base_generics: ty::Generics<'tcx>,
                        where_clause: &ast::WhereClause,
                        create_type_parameters_for_associated_types_flag:
                        CreateTypeParametersForAssociatedTypesFlag)
                        -> ty::Generics<'tcx>
                        where AC: AstConv<'tcx>
{
    let mut result = base_generics;

    for (i, l) in lifetime_defs.iter().enumerate() {
        let bounds = l.bounds.iter()
                             .map(|l| ast_region_to_region(this.tcx(), l))
                             .collect();
        let def = ty::RegionParameterDef { name: l.lifetime.name,
                                           space: space,
                                           index: i,
                                           def_id: local_def(l.lifetime.id),
                                           bounds: bounds };
        debug!("ty_generics: def for region param: {}", def);
        result.regions.push(space, def);
    }

    assert!(result.types.is_empty_in(space));

    // First, create the virtual type parameters for associated types if
    // necessary.
    let mut associated_types_generics = ty::Generics::empty();
    match create_type_parameters_for_associated_types_flag {
        DontCreateTypeParametersForAssociatedTypes => {}
        CreateTypeParametersForAssociatedTypes => {
            create_type_parameters_for_associated_types(this, space, types,
                                                        &mut associated_types_generics);
        }
    }

    // Now create the real type parameters.
    let gcx = GenericsCtxt {
        chain: this,
        associated_types_generics: &associated_types_generics,
    };
    for (i, param) in types.iter().enumerate() {
        let def = get_or_create_type_parameter_def(&gcx,
                                                   space,
                                                   param,
                                                   i,
                                                   None);
        debug!("ty_generics: def for type param: {}, {}",
               def.repr(this.tcx()),
               space);
        result.types.push(space, def);
    }

    // Append the associated types to the result.
    for associated_type_param in associated_types_generics.types
                                                          .get_slice(space)
                                                          .iter() {
        assert!(result.types.get_slice(space).len() ==
                associated_type_param.index);
        debug!("ty_generics: def for associated type: {}, {}",
               associated_type_param.repr(this.tcx()),
               space);
        result.types.push(space, (*associated_type_param).clone());
    }

    // Just for fun, also push the bounds from the type parameters
    // into the predicates list. This is currently kind of non-DRY.
    create_predicates(this.tcx(), &mut result, space);

    // Add the bounds not associated with a type parameter
    for predicate in where_clause.predicates.iter() {
        match predicate {
            &ast::WherePredicate::BoundPredicate(ref bound_pred) => {
                let ty = ast_ty_to_ty(this, &ExplicitRscope, &*bound_pred.bounded_ty);

                for bound in bound_pred.bounds.iter() {
                    match bound {
                        &ast::TyParamBound::TraitTyParamBound(ref poly_trait_ref) => {
                            let trait_ref = astconv::instantiate_poly_trait_ref(
                                this,
                                &ExplicitRscope,
                                //@jroesch: for now trait_ref, poly_trait_ref?
                                poly_trait_ref,
                                Some(ty),
                                AllowEqConstraints::Allow
                            );

                            result.predicates.push(space, ty::Predicate::Trait(trait_ref));
                        }

                        &ast::TyParamBound::RegionTyParamBound(ref lifetime) => {
                            let region = ast_region_to_region(this.tcx(), lifetime);
                            let pred = ty::Binder(ty::OutlivesPredicate(ty, region));
                            result.predicates.push(space, ty::Predicate::TypeOutlives(pred))
                        }
                    }
                }
            }

            &ast::WherePredicate::RegionPredicate(ref region_pred) => {
                let r1 = ast_region_to_region(this.tcx(), &region_pred.lifetime);
                for bound in region_pred.bounds.iter() {
                    let r2 = ast_region_to_region(this.tcx(), bound);
                    let pred = ty::Binder(ty::OutlivesPredicate(r1, r2));
                    result.predicates.push(space, ty::Predicate::RegionOutlives(pred))
                }
            }

            &ast::WherePredicate::EqPredicate(ref eq_pred) => {
                // FIXME(#20041)
                this.tcx().sess.span_bug(eq_pred.span,
                                         "Equality constraints are not yet \
                                            implemented (#20041)")
            }
        }
    }

    return result;

    fn create_type_parameters_for_associated_types<'tcx, AC>(
        this: &AC,
        space: subst::ParamSpace,
        types: &[ast::TyParam],
        associated_types_generics: &mut ty::Generics<'tcx>)
        where AC: AstConv<'tcx>
    {
        // The idea here is roughly as follows. We start with
        // an item that is paramerized by various type parameters
        // with bounds:
        //
        //    fn foo<T:Iterator>(t: T) { ... }
        //
        // The traits in those bounds declare associated types:
        //
        //    trait Iterator { type Elem; ... }
        //
        // And we rewrite the original function so that every associated
        // type is bound to some fresh type parameter:
        //
        //    fn foo<A,T:Iterator<Elem=A>>(t: T) { ... }

        // Number of synthetic type parameters created thus far
        let mut index = 0;

        // Iterate over the each type parameter `T` (from the example)
        for param in types.iter() {
            // Iterate over the bound `Iterator`
            for bound in param.bounds.iter() {
                // In the above example, `ast_trait_ref` is `Iterator`.
                let ast_trait_ref = match *bound {
                    ast::TraitTyParamBound(ref r) => r,
                    ast::RegionTyParamBound(..) => { continue; }
                };

                let trait_def_id =
                    match lookup_def_tcx(this.tcx(),
                                         ast_trait_ref.trait_ref.path.span,
                                         ast_trait_ref.trait_ref.ref_id) {
                        def::DefTrait(trait_def_id) => trait_def_id,
                        _ => {
                            this.tcx().sess.span_bug(ast_trait_ref.trait_ref.path.span,
                                                     "not a trait?!")
                        }
                    };

                // trait_def_id is def-id of `Iterator`
                let trait_def = ty::lookup_trait_def(this.tcx(), trait_def_id);
                let associated_type_defs = trait_def.generics.types.get_slice(subst::AssocSpace);

                // Find any associated type bindings in the bound.
                let ref segments = ast_trait_ref.trait_ref.path.segments;
                let bindings = segments[segments.len() -1].parameters.bindings();

                // Iterate over each associated type `Elem`
                for associated_type_def in associated_type_defs.iter() {
                    if bindings.iter().any(|b| associated_type_def.name.ident() == b.ident) {
                        // Don't add a variable for a bound associated type.
                        continue;
                    }

                    // Create the fresh type parameter `A`
                    let def = ty::TypeParameterDef {
                        name: associated_type_def.name,
                        def_id: associated_type_def.def_id,
                        space: space,
                        index: types.len() + index,
                        bounds: ty::ParamBounds {
                            builtin_bounds: associated_type_def.bounds.builtin_bounds,

                            // FIXME(#18178) -- we should add the other bounds, but
                            // that requires subst and more logic
                            trait_bounds: Vec::new(),
                            region_bounds: Vec::new(),
                        },
                        associated_with: Some(local_def(param.id)),
                        default: None,
                    };
                    associated_types_generics.types.push(space, def);
                    index += 1;
                }
            }
        }
    }

    fn create_predicates<'tcx>(
        tcx: &ty::ctxt<'tcx>,
        result: &mut ty::Generics<'tcx>,
        space: subst::ParamSpace)
    {
        for type_param_def in result.types.get_slice(space).iter() {
            let param_ty = ty::mk_param_from_def(tcx, type_param_def);
            for predicate in ty::predicates(tcx, param_ty, &type_param_def.bounds).into_iter() {
                result.predicates.push(space, predicate);
            }
        }

        for region_param_def in result.regions.get_slice(space).iter() {
            let region = region_param_def.to_early_bound_region();
            for &bound_region in region_param_def.bounds.iter() {
                // account for new binder introduced in the predicate below; no need
                // to shift `region` because it is never a late-bound region
                let bound_region = ty_fold::shift_region(bound_region, 1);
                result.predicates.push(
                    space,
                    ty::Binder(ty::OutlivesPredicate(region, bound_region)).as_predicate());
            }
        }
    }
}

fn get_or_create_type_parameter_def<'tcx,AC>(this: &AC,
                                             space: subst::ParamSpace,
                                             param: &ast::TyParam,
                                             index: uint,
                                             associated_with: Option<ast::DefId>)
                                             -> ty::TypeParameterDef<'tcx>
    where AC: AstConv<'tcx>
{
    match this.tcx().ty_param_defs.borrow().get(&param.id) {
        Some(d) => { return (*d).clone(); }
        None => { }
    }

    let param_ty = ty::ParamTy::new(space, index, local_def(param.id));
    let bounds = compute_bounds(this,
                                param.ident.name,
                                param_ty,
                                param.bounds[],
                                &param.unbound,
                                param.span);
    let default = match param.default {
        None => None,
        Some(ref path) => {
            let ty = ast_ty_to_ty(this, &ExplicitRscope, &**path);
            let cur_idx = index;

            ty::walk_ty(ty, |t| {
                match t.sty {
                    ty::ty_param(p) => if p.idx > cur_idx {
                        span_err!(this.tcx().sess, path.span, E0128,
                                  "type parameters with a default cannot use \
                                   forward declared identifiers");
                        },
                        _ => {}
                    }
            });

            Some(ty)
        }
    };

    let def = ty::TypeParameterDef {
        space: space,
        index: index,
        name: param.ident.name,
        def_id: local_def(param.id),
        associated_with: associated_with,
        bounds: bounds,
        default: default
    };

    this.tcx().ty_param_defs.borrow_mut().insert(param.id, def.clone());

    def
}

/// Translate the AST's notion of ty param bounds (which are an enum consisting of a newtyped Ty or
/// a region) to ty's notion of ty param bounds, which can either be user-defined traits, or the
/// built-in trait (formerly known as kind): Send.
fn compute_bounds<'tcx,AC>(this: &AC,
                           name_of_bounded_thing: ast::Name,
                           param_ty: ty::ParamTy,
                           ast_bounds: &[ast::TyParamBound],
                           unbound: &Option<ast::TraitRef>,
                           span: Span)
                           -> ty::ParamBounds<'tcx>
                           where AC: AstConv<'tcx> {
    let mut param_bounds = conv_param_bounds(this,
                                             span,
                                             param_ty,
                                             ast_bounds);


    add_unsized_bound(this,
                      unbound,
                      &mut param_bounds.builtin_bounds,
                      "type parameter",
                      span);

    check_bounds_compatible(this.tcx(),
                            name_of_bounded_thing,
                            &param_bounds,
                            span);

    param_bounds.trait_bounds.sort_by(|a,b| a.def_id().cmp(&b.def_id()));

    param_bounds
}

fn check_bounds_compatible<'tcx>(tcx: &ty::ctxt<'tcx>,
                                 name_of_bounded_thing: ast::Name,
                                 param_bounds: &ty::ParamBounds<'tcx>,
                                 span: Span) {
    // Currently the only bound which is incompatible with other bounds is
    // Sized/Unsized.
    if !param_bounds.builtin_bounds.contains(&ty::BoundSized) {
        ty::each_bound_trait_and_supertraits(
            tcx,
            param_bounds.trait_bounds[],
            |trait_ref| {
                let trait_def = ty::lookup_trait_def(tcx, trait_ref.def_id());
                if trait_def.bounds.builtin_bounds.contains(&ty::BoundSized) {
                    span_err!(tcx.sess, span, E0129,
                              "incompatible bounds on type parameter `{}`, \
                               bound `{}` does not allow unsized type",
                              name_of_bounded_thing.user_string(tcx),
                              trait_ref.user_string(tcx));
                }
                true
            });
    }
}

fn conv_param_bounds<'tcx,AC>(this: &AC,
                              span: Span,
                              param_ty: ty::ParamTy,
                              ast_bounds: &[ast::TyParamBound])
                              -> ty::ParamBounds<'tcx>
                              where AC: AstConv<'tcx>
{
    let astconv::PartitionedBounds { builtin_bounds,
                                     trait_bounds,
                                     region_bounds } =
        astconv::partition_bounds(this.tcx(), span, ast_bounds.as_slice());
    let trait_bounds: Vec<Rc<ty::PolyTraitRef>> =
        trait_bounds.into_iter()
        .map(|bound| {
            astconv::instantiate_poly_trait_ref(this,
                                                &ExplicitRscope,
                                                bound,
                                                Some(param_ty.to_ty(this.tcx())),
                                                AllowEqConstraints::Allow)
        })
        .collect();
    let region_bounds: Vec<ty::Region> =
        region_bounds.into_iter()
        .map(|r| ast_region_to_region(this.tcx(), r))
        .collect();
    ty::ParamBounds {
        region_bounds: region_bounds,
        builtin_bounds: builtin_bounds,
        trait_bounds: trait_bounds,
    }
}

pub fn ty_of_foreign_fn_decl<'a, 'tcx>(ccx: &CrateCtxt<'a, 'tcx>,
                                       decl: &ast::FnDecl,
                                       def_id: ast::DefId,
                                       ast_generics: &ast::Generics,
                                       abi: abi::Abi)
                                       -> ty::Polytype<'tcx> {
    for i in decl.inputs.iter() {
        match (*i).pat.node {
            ast::PatIdent(_, _, _) => (),
            ast::PatWild(ast::PatWildSingle) => (),
            _ => {
                span_err!(ccx.tcx.sess, (*i).pat.span, E0130,
                          "patterns aren't allowed in foreign function declarations");
            }
        }
    }

    let ty_generics_for_fn_or_method = ty_generics_for_fn_or_method(
            ccx,
            ast_generics,
            ty::Generics::empty(),
            DontCreateTypeParametersForAssociatedTypes);
    let rb = BindingRscope::new();
    let input_tys = decl.inputs
                        .iter()
                        .map(|a| ty_of_arg(ccx, &rb, a, None))
                        .collect();

    let output = match decl.output {
        ast::Return(ref ty) =>
            ty::FnConverging(ast_ty_to_ty(ccx, &rb, &**ty)),
        ast::NoReturn(_) =>
            ty::FnDiverging
    };

    let t_fn = ty::mk_bare_fn(
        ccx.tcx,
        None,
        ty::BareFnTy {
            abi: abi,
            unsafety: ast::Unsafety::Unsafe,
            sig: ty::Binder(ty::FnSig {inputs: input_tys,
                                       output: output,
                                       variadic: decl.variadic}),
        });
    let pty = Polytype {
        generics: ty_generics_for_fn_or_method,
        ty: t_fn
    };

    ccx.tcx.tcache.borrow_mut().insert(def_id, pty.clone());
    return pty;
}

pub fn mk_item_substs<'a, 'tcx>(ccx: &CrateCtxt<'a, 'tcx>,
                                ty_generics: &ty::Generics<'tcx>)
                                -> subst::Substs<'tcx>
{
    let types =
        ty_generics.types.map(
            |def| ty::mk_param_from_def(ccx.tcx, def));

    let regions =
        ty_generics.regions.map(
            |def| def.to_early_bound_region());

    subst::Substs::new(types, regions)
}

/// Verifies that the explicit self type of a method matches the impl
/// or trait. This is a bit weird but basically because right now we
/// don't handle the general case, but instead map it to one of
/// several pre-defined options using various heuristics, this method
/// comes back to check after the fact that explicit type the user
/// wrote actually matches what the pre-defined option said.
fn check_method_self_type<'a, 'tcx, RS:RegionScope>(
    crate_context: &CrateCtxt<'a, 'tcx>,
    rs: &RS,
    required_type: Ty<'tcx>,
    explicit_self: &ast::ExplicitSelf,
    body_id: ast::NodeId)
{
    if let ast::SelfExplicit(ref ast_type, _) = explicit_self.node {
        let typ = crate_context.to_ty(rs, &**ast_type);
        let base_type = match typ.sty {
            ty::ty_ptr(tm) | ty::ty_rptr(_, tm) => tm.ty,
            ty::ty_uniq(typ) => typ,
            _ => typ,
        };

        let body_scope = region::CodeExtent::from_node_id(body_id);

        // "Required type" comes from the trait definition. It may
        // contain late-bound regions from the method, but not the
        // trait (since traits only have early-bound region
        // parameters).
        assert!(!base_type.has_regions_escaping_depth(1));
        let required_type_free =
            liberate_early_bound_regions(
                crate_context.tcx, body_scope,
                &ty::liberate_late_bound_regions(
                    crate_context.tcx, body_scope, &ty::Binder(required_type)));

        // The "base type" comes from the impl. It too may have late-bound
        // regions from the method.
        assert!(!base_type.has_regions_escaping_depth(1));
        let base_type_free =
            liberate_early_bound_regions(
                crate_context.tcx, body_scope,
                &ty::liberate_late_bound_regions(
                    crate_context.tcx, body_scope, &ty::Binder(base_type)));

        debug!("required_type={} required_type_free={} \
                base_type={} base_type_free={}",
               required_type.repr(crate_context.tcx),
               required_type_free.repr(crate_context.tcx),
               base_type.repr(crate_context.tcx),
               base_type_free.repr(crate_context.tcx));
        let infcx = infer::new_infer_ctxt(crate_context.tcx);
        drop(::require_same_types(crate_context.tcx,
                                  Some(&infcx),
                                  false,
                                  explicit_self.span,
                                  base_type_free,
                                  required_type_free,
                                  || {
                format!("mismatched self type: expected `{}`",
                        ppaux::ty_to_string(crate_context.tcx, required_type))
        }));
        infcx.resolve_regions_and_report_errors(body_id);
    }

    fn liberate_early_bound_regions<'tcx,T>(
        tcx: &ty::ctxt<'tcx>,
        scope: region::CodeExtent,
        value: &T)
        -> T
        where T : TypeFoldable<'tcx> + Repr<'tcx>
    {
        /*!
         * Convert early-bound regions into free regions; normally this is done by
         * applying the `free_substs` from the `ParameterEnvironment`, but this particular
         * method-self-type check is kind of hacky and done very early in the process,
         * before we really have a `ParameterEnvironment` to check.
         */

        ty_fold::fold_regions(tcx, value, |region, _| {
            match region {
                ty::ReEarlyBound(id, _, _, name) => {
                    let def_id = local_def(id);
                    ty::ReFree(ty::FreeRegion { scope: scope,
                                                bound_region: ty::BrNamed(def_id, name) })
                }
                _ => region
            }
        })
    }
}<|MERGE_RESOLUTION|>--- conflicted
+++ resolved
@@ -219,11 +219,7 @@
             ast::TupleVariantKind(ref args) if args.len() > 0 => {
                 let rs = ExplicitRscope;
                 let input_tys: Vec<_> = args.iter().map(|va| ccx.to_ty(&rs, &*va.ty)).collect();
-<<<<<<< HEAD
                 ty::mk_ctor_fn(tcx, input_tys[], enum_ty)
-=======
-                ty::mk_ctor_fn(tcx, variant_def_id, input_tys.as_slice(), enum_ty)
->>>>>>> 763152b9
             }
 
             ast::TupleVariantKind(_) => {
@@ -1286,12 +1282,7 @@
                         |field| (*tcx.tcache.borrow())[
                             local_def(field.node.id)].ty).collect();
                 let ctor_fn_ty = ty::mk_ctor_fn(tcx,
-<<<<<<< HEAD
                                                 inputs[],
-=======
-                                                local_def(ctor_id),
-                                                inputs.as_slice(),
->>>>>>> 763152b9
                                                 selfty);
                 write_ty_to_tcx(tcx, ctor_id, ctor_fn_ty);
                 tcx.tcache.borrow_mut().insert(local_def(ctor_id),
